// Copyright (c) 2025 WSO2 LLC. (https://www.wso2.com).
//
// WSO2 LLC. licenses this file to you under the Apache License,
// Version 2.0 (the "License"); you may not use this file except
// in compliance with the License.
// You may obtain a copy of the License at
//
// http://www.apache.org/licenses/LICENSE-2.0
//
// Unless required by applicable law or agreed to in writing,
// software distributed under the License is distributed on an
// "AS IS" BASIS, WITHOUT WARRANTIES OR CONDITIONS OF ANY
// KIND, either express or implied.  See the License for the
// specific language governing permissions and limitations
// under the License.
import SplashModal from "@/components/SplashModal";
import { APPS, USER_INFO } from "@/constants/Constants";
<<<<<<< HEAD
=======
import { getAppConfigurations } from "@/context/slices/appConfigSlice";
>>>>>>> ac68e7c0
import { setApps } from "@/context/slices/appSlice";
import { restoreAuth } from "@/context/slices/authSlice";
import { getUserConfigurations } from "@/context/slices/userConfigSlice";
import { setUserInfo } from "@/context/slices/userInfoSlice";
import { getVersions } from "@/context/slices/versionSlice";
import { AppDispatch, persistor, store } from "@/context/store";
import { useColorScheme } from "@/hooks/useColorScheme";
import { usePushNotificationHandler } from "@/hooks/usePushNotificationHandler";
import { scheduleSessionNotifications } from "@/services/scheduledNotifications";
import { performLogout } from "@/utils/performLogout";
import {
  initializeNotifications,
  setupMessagingListener,
} from "@/utils/push-notification";
import AsyncStorage from "@react-native-async-storage/async-storage";
import {
  DarkTheme,
  DefaultTheme,
  ThemeProvider,
} from "@react-navigation/native";
import { useFonts } from "expo-font";
import { Stack } from "expo-router";
import { lockAsync, OrientationLock } from "expo-screen-orientation";
import * as SplashScreen from "expo-splash-screen";
import { StatusBar } from "expo-status-bar";
import { useCallback, useEffect, useState } from "react";
import { Provider, useDispatch } from "react-redux";
import { PersistGate } from "redux-persist/integration/react";

// Component to handle app initialization
function AppInitializer({ onReady }: { onReady: () => void }) {
  const dispatch = useDispatch<AppDispatch>(); // Ensure correct typing for async actions
  const handleLogout = async () => {
    await dispatch(performLogout()).unwrap(); // Ensure the logout action is dispatched properly
  };

  /**
   * Handles push notification token lifecycle.
   */
  usePushNotificationHandler({ onLogout: handleLogout });

  useEffect(() => {
    const initialize = async () => {
      try {
        const [savedApps, savedUserInfo] = await Promise.all([
          AsyncStorage.getItem(APPS),
          AsyncStorage.getItem(USER_INFO),
        ]);

        if (savedApps) dispatch(setApps(JSON.parse(savedApps)));
        if (savedUserInfo) dispatch(setUserInfo(JSON.parse(savedUserInfo)));

        // Initialize notifications
        await scheduleSessionNotifications();

        dispatch(getVersions(handleLogout));
        dispatch(getUserConfigurations(handleLogout));
        await dispatch(restoreAuth()).unwrap();
      } catch (error) {
        console.error("Initialization error:", error);
      } finally {
        onReady();
      }
    };

    initialize();
  }, [dispatch]);

  return null; // No UI rendering needed
}

// Main Root Layout
export default function RootLayout() {
  SplashScreen.hide();
  const colorScheme = useColorScheme();
  const [isAppReady, setIsAppReady] = useState(false);
  const [isMinTimeElapsed, setIsMinTimeElapsed] = useState(false);
  const [fontsLoaded] = useFonts({
    SpaceMono: require("../assets/fonts/SpaceMono-Regular.ttf"),
  });

  // Called when all app initialization is done
  const onAppLoadComplete = useCallback(() => {
    if (fontsLoaded) {
      setIsAppReady(true);
    }
  }, [fontsLoaded]);

  // Start timer on first render
  useEffect(() => {
    const timer = setTimeout(() => {
      setIsMinTimeElapsed(true);
    }, 2000); // 2 seconds

    return () => clearTimeout(timer);
  }, []);

  // Setup FCM foreground messaging listener
  useEffect(() => {
    initializeNotifications();
    const unsubscribe = setupMessagingListener();
    return () => unsubscribe();
  }, []);

  // Trigger initialization when fonts are ready
  useEffect(() => {
    if (fontsLoaded) {
      onAppLoadComplete();
    }
  }, [fontsLoaded, onAppLoadComplete]);

  const showSplash = !isAppReady || !isMinTimeElapsed;

  // Lock screen orientation to portrait mode
  useEffect(() => {
    const lockOrientation = async () => {
      try {
        await lockAsync(OrientationLock.PORTRAIT_UP);
      } catch (error) {
        console.error("Error locking orientation:", error);
      }
    };

    lockOrientation();
  }, []);

  if (showSplash) {
    return <SplashModal loading={showSplash} animationType="fade" />;
  }

  return (
    <ThemeProvider value={colorScheme === "dark" ? DarkTheme : DefaultTheme}>
      <>
        <Provider store={store}>
          <PersistGate loading={null} persistor={persistor}>
            <AppInitializer onReady={onAppLoadComplete} />
            <Stack>
              <Stack.Screen name="(tabs)" options={{ headerShown: false }} />
              <Stack.Screen name="update" options={{ headerShown: false }} />
              <Stack.Screen
                name="micro-app"
                options={{ headerBackTitle: "Back" }}
              />
              <Stack.Screen name="+not-found" />
            </Stack>
          </PersistGate>
        </Provider>
        <StatusBar style="auto" />
      </>
    </ThemeProvider>
  );
}<|MERGE_RESOLUTION|>--- conflicted
+++ resolved
@@ -15,10 +15,7 @@
 // under the License.
 import SplashModal from "@/components/SplashModal";
 import { APPS, USER_INFO } from "@/constants/Constants";
-<<<<<<< HEAD
-=======
 import { getAppConfigurations } from "@/context/slices/appConfigSlice";
->>>>>>> ac68e7c0
 import { setApps } from "@/context/slices/appSlice";
 import { restoreAuth } from "@/context/slices/authSlice";
 import { getUserConfigurations } from "@/context/slices/userConfigSlice";
