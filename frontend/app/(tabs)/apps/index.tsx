--- conflicted
+++ resolved
@@ -88,13 +88,8 @@
   });
   const [updatingApps, setUpdatingApps] = useState<string[]>([]);
   const isCheckingUpdates = useRef(false);
-<<<<<<< HEAD
   const hasAutoDownloadedDefaultApps = useRef(false);
-  const isSyncingApps = useRef(false);
-  const lastSyncedConfigRef = useRef<string>("");
-
-=======
->>>>>>> 952f96ce
+
   useTrackActiveScreen(ScreenPaths.MY_APPS);
   const updateCheckInterval = useSelector(
     (state: RootState) =>
