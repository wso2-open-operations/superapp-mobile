--- conflicted
+++ resolved
@@ -374,7 +374,6 @@
     }
   };
 
-<<<<<<< HEAD
   // Function to open URL using browser
   const handleOpenUrlFromBrowser = async (url: string) => {
     try {
@@ -396,7 +395,6 @@
     }
   };
 
-=======
   // Function to schedule a local notification
   const handleScheduleLocalNotification = async (data: any) => {
     try {
@@ -445,7 +443,6 @@
     sendResponseToWeb("resolveDeviceScreenSize", screenSize);
   };
 
->>>>>>> 07743a04
   // Handle messages from WebView
   const onMessage = async (event: WebViewMessageEvent) => {
     try {
