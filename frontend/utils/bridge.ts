// Copyright (c) 2025 WSO2 LLC. (https://www.wso2.com).
//
// WSO2 LLC. licenses this file to you under the Apache License,
// Version 2.0 (the "License"); you may not use this file except
// in compliance with the License.
// You may obtain a copy of the License at
//
// http://www.apache.org/licenses/LICENSE-2.0
//
// Unless required by applicable law or agreed to in writing,
// software distributed under the License is distributed on an
// "AS IS" BASIS, WITHOUT WARRANTIES OR CONDITIONS OF ANY
// KIND, either express or implied.  See the License for the
// specific language governing permissions and limitations
// under the License.

// Bridge event topics used for communication between the main app and micro apps.
export const TOPIC = {
  TOKEN: "token",
  QR_REQUEST: "qr_request",
  SAVE_LOCAL_DATA: "save_local_data",
  GET_LOCAL_DATA: "get_local_data",
  DELETE_LOCAL_DATA: "delete_local_data",
  SAVE_TO_SECURE_STORE: "secure_store_persistence",
  GET_FROM_SECURE_STORE: "secure_store_retrieval",
  DELETE_FROM_SECURE_STORE: "secure_store_deletion",
  ALERT: "alert",
  CONFIRM_ALERT: "confirm_alert",
  TOTP: "totp",
  GOOGLE_LOGIN: "google_login",
  UPLOAD_TO_GOOGLE_DRIVE: "upload_to_google_drive",
  RESTORE_GOOGLE_DRIVE_BACKUP: "restore_google_drive_backup",
  GOOGLE_USER_INFO: "google_user_info",
  CHECK_GOOGLE_AUTH_STATE: "check_google_auth_state",
  CLOSE_WEBVIEW_FROM_MICROAPP: "close_webview",
  NATIVE_LOG: "native_log",
  DEVICE_SAFE_AREA_INSETS: "device_safe_area_insets",
<<<<<<< HEAD
  DELETE_LOCAL_DATA: "delete_local_data",
  OPEN_URL: "open_url",
=======
>>>>>>> 188090c0
};


// JavaScript code injected into the WebView to enable communication between
// the micro app and the React Native app via the native bridge.
export const injectedJavaScript = `window.nativebridge = {
    requestToken: () => {
      window.ReactNativeWebView.postMessage(JSON.stringify({
        topic: 'token'
      }));
    },
    requestQr: () => {
      window.ReactNativeWebView.postMessage(JSON.stringify({
        topic: 'qr_request'
      }));
    },
    requestAlert: (title, message, buttonText) => {
      window.ReactNativeWebView.postMessage(JSON.stringify({ 
        topic: "alert", 
        data: { title, message, buttonText } 
      }));
    },
    requestConfirmAlert: (title, message, confirmButtonText, cancelButtonText) => {
      window.ReactNativeWebView.postMessage(JSON.stringify({ 
        topic: "confirm_alert", 
        data: { title, message, confirmButtonText, cancelButtonText } 
      }));
    },
    requestSaveLocalData: (key, value) => window.ReactNativeWebView.postMessage(JSON.stringify({ topic: "save_local_data", data: { key, value } })),
    resolveSaveLocalData: () => console.log("Local data saved successfully"),
    rejectSaveLocalData: (err) => console.error("Save Local Data failed:", err),
    requestGetLocalData: (key) => window.ReactNativeWebView.postMessage(JSON.stringify({ topic: "get_local_data", data: { key } })),
    resolveGetLocalData: (data) => console.log("Local data received:", data),
    rejectGetLocalData: (err) => console.error("Get Local Data failed:", err),
    requestDeleteLocalData: (key) => window.ReactNativeWebView.postMessage(JSON.stringify({ topic: "delete_local_data", data: { key } })),
    resolveDeleteLocalData: () => console.log("Local data deleted successfully"),
    rejectDeleteLocalData: (err) => console.error("Delete Local Data failed:", err),
    requestSecureStorePersistence: (key, value) => window.ReactNativeWebView.postMessage(JSON.stringify({ topic: "secure_store_persistence", data: { key, value } })),
    resolveSecureStorePersistence: () => console.log("Data saved to Secure Store successfully"),
    rejectSecureStorePersistence: (err) => console.error("Saving to Secure Store failed:", err),
    requestSecureStoreRetrieval: (key) => window.ReactNativeWebView.postMessage(JSON.stringify({ topic: "secure_store_retrieval", data: { key } })),
    resolveSecureStoreRetrieval: (data) => console.log("Data retrieved from Secure Store:", data),
    rejectSecureStoreRetrieval: (err) => console.error("Retrieval from Secure Store failed:", err),
    requestSecureStoreDeletion: (key) => window.ReactNativeWebView.postMessage(JSON.stringify({ topic: "secure_store_deletion", data: { key } })),
    resolveSecureStoreDeletion: () => console.log("Data deleted from Secure Store successfully"),
    rejectSecureStoreDeletion: (err) => console.error("Deletion from Secure Store failed:", err),
    requestTotpQrMigrationData: () => window.ReactNativeWebView.postMessage(JSON.stringify({ topic: "totp" })),
    resolveTotpQrMigrationData: (data) => console.log("TOTP QR Migration Data:", data),
    rejectTotpQrMigrationData: (err) => console.error("TOTP Data retrieval failed:", err),
    requestGoogleLogin: () => window.ReactNativeWebView.postMessage(JSON.stringify({ topic: "google_login" })),
    resolveGoogleLogin: (data) => console.log("Google login data received:", data),
    rejectGoogleLogin: (err) => console.error("Google login failed:", err),
    requestUploadToGoogleDrive: (data) => window.ReactNativeWebView.postMessage(JSON.stringify({ topic: "upload_to_google_drive", data })),
    resolveUploadToGoogleDrive: () => console.log("Google Drive upload successful"),
    rejectUploadToGoogleDrive: (err) => console.error("Google Drive upload failed:", err),
    requestRestoreGoogleDriveBackup: () => window.ReactNativeWebView.postMessage(JSON.stringify({ topic: "restore_google_drive_backup" })),
    resolveRestoreGoogleDriveBackup: (data) => console.log("Google Drive backup restored:", data),
    rejectRestoreGoogleDriveBackup: (err) => console.error("Google Drive restore failed:", err),
    requestGoogleAuthState: () => window.ReactNativeWebView.postMessage(JSON.stringify({ topic: "check_google_auth_state" })),
    resolveGoogleAuthState: (data) => console.log("Google Auth State:", data),
    rejectGoogleAuthState: (err) => console.error("Google Auth State check failed:", err),
    requestGoogleUserInfo: () => window.ReactNativeWebView.postMessage(JSON.stringify({ topic: "google_user_info" })),
    resolveGoogleUserInfo: (data) => console.log("Google User Info:", data),
    rejectGoogleUserInfo: (err) => console.error("Google User Info retrieval failed:", err)
    requestOpenUrl: (url) => window.ReactNativeWebView.postMessage(JSON.stringify({ topic: "open_url", data: { url } })),
    resolveOpenUrl: () => console.log("URL opened successfully"),
    rejectOpenUrl: (err) => console.error("Failed to open URL:", err)
  };`;<|MERGE_RESOLUTION|>--- conflicted
+++ resolved
@@ -35,11 +35,8 @@
   CLOSE_WEBVIEW_FROM_MICROAPP: "close_webview",
   NATIVE_LOG: "native_log",
   DEVICE_SAFE_AREA_INSETS: "device_safe_area_insets",
-<<<<<<< HEAD
   DELETE_LOCAL_DATA: "delete_local_data",
   OPEN_URL: "open_url",
-=======
->>>>>>> 188090c0
 };
 
 
