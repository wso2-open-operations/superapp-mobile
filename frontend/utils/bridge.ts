// Copyright (c) 2025 WSO2 LLC. (https://www.wso2.com).
//
// WSO2 LLC. licenses this file to you under the Apache License,
// Version 2.0 (the "License"); you may not use this file except
// in compliance with the License.
// You may obtain a copy of the License at
//
// http://www.apache.org/licenses/LICENSE-2.0
//
// Unless required by applicable law or agreed to in writing,
// software distributed under the License is distributed on an
// "AS IS" BASIS, WITHOUT WARRANTIES OR CONDITIONS OF ANY
// KIND, either express or implied.  See the License for the
// specific language governing permissions and limitations
// under the License.

// Bridge event topics used for communication between the main app and micro apps.
export const TOPIC = {
  TOKEN: "token",
  QR_REQUEST: "qr_request",
  SAVE_LOCAL_DATA: "save_local_data",
  GET_LOCAL_DATA: "get_local_data",
  DELETE_LOCAL_DATA: "delete_local_data",
  SAVE_TO_SECURE_STORE: "secure_store_persistence",
  GET_FROM_SECURE_STORE: "secure_store_retrieval",
  DELETE_FROM_SECURE_STORE: "secure_store_deletion",
  SCHEDULE_LOCAL_NOTIFICATION: "scheduling_local_notification",
  CANCEL_LOCAL_NOTIFICATION: "cancelling_local_notification",
  CLEAR_ALL_LOCAL_NOTIFICATIONS: "clearing_all_local_notifications",
  ALERT: "alert",
  CONFIRM_ALERT: "confirm_alert",
  TOTP: "totp",
  GOOGLE_LOGIN: "google_login",
  UPLOAD_TO_GOOGLE_DRIVE: "upload_to_google_drive",
  RESTORE_GOOGLE_DRIVE_BACKUP: "restore_google_drive_backup",
  GOOGLE_USER_INFO: "google_user_info",
  CHECK_GOOGLE_AUTH_STATE: "check_google_auth_state",
  CLOSE_WEBVIEW_FROM_MICROAPP: "close_webview",
  NATIVE_LOG: "native_log",
  DEVICE_SAFE_AREA_INSETS: "device_safe_area_insets",
<<<<<<< HEAD
  DELETE_LOCAL_DATA: "delete_local_data",
  OPEN_URL: "open_url",
=======
  DEVICE_SCREEN_SIZE: "device_screen_size",
>>>>>>> 07743a04
};

// JavaScript code injected into the WebView to enable communication between
// the micro app and the React Native app via the native bridge.
export const injectedJavaScript = `window.nativebridge = {
    requestToken: () => {
      window.ReactNativeWebView.postMessage(JSON.stringify({
        topic: 'token'
      }));
    },
    requestQr: () => {
      window.ReactNativeWebView.postMessage(JSON.stringify({
        topic: 'qr_request'
      }));
    },
    requestAlert: (title, message, buttonText) => {
      window.ReactNativeWebView.postMessage(JSON.stringify({ 
        topic: "alert", 
        data: { title, message, buttonText } 
      }));
    },
    requestConfirmAlert: (title, message, confirmButtonText, cancelButtonText) => {
      window.ReactNativeWebView.postMessage(JSON.stringify({ 
        topic: "confirm_alert", 
        data: { title, message, confirmButtonText, cancelButtonText } 
      }));
    },
    requestSaveLocalData: (key, value) => window.ReactNativeWebView.postMessage(JSON.stringify({ topic: "save_local_data", data: { key, value } })),
    resolveSaveLocalData: () => console.log("Local data saved successfully"),
    rejectSaveLocalData: (err) => console.error("Save Local Data failed:", err),
    requestGetLocalData: (key) => window.ReactNativeWebView.postMessage(JSON.stringify({ topic: "get_local_data", data: { key } })),
    resolveGetLocalData: (data) => console.log("Local data received:", data),
    rejectGetLocalData: (err) => console.error("Get Local Data failed:", err),
    requestDeleteLocalData: (key) => window.ReactNativeWebView.postMessage(JSON.stringify({ topic: "delete_local_data", data: { key } })),
    resolveDeleteLocalData: () => console.log("Local data deleted successfully"),
    rejectDeleteLocalData: (err) => console.error("Delete Local Data failed:", err),
    requestSecureStorePersistence: (key, value) => window.ReactNativeWebView.postMessage(JSON.stringify({ topic: "secure_store_persistence", data: { key, value } })),
    resolveSecureStorePersistence: () => console.log("Data saved to Secure Store successfully"),
    rejectSecureStorePersistence: (err) => console.error("Saving to Secure Store failed:", err),
    requestSecureStoreRetrieval: (key) => window.ReactNativeWebView.postMessage(JSON.stringify({ topic: "secure_store_retrieval", data: { key } })),
    resolveSecureStoreRetrieval: (data) => console.log("Data retrieved from Secure Store:", data),
    rejectSecureStoreRetrieval: (err) => console.error("Retrieval from Secure Store failed:", err),
    requestSecureStoreDeletion: (key) => window.ReactNativeWebView.postMessage(JSON.stringify({ topic: "secure_store_deletion", data: { key } })),
    resolveSecureStoreDeletion: () => console.log("Data deleted from Secure Store successfully"),
    rejectSecureStoreDeletion: (err) => console.error("Deletion from Secure Store failed:", err),
    requestSchedulingLocalNotification: (data) => window.ReactNativeWebView.postMessage(JSON.stringify({ topic: "scheduling_local_notification", data })),
    resolveSchedulingLocalNotification: () => console.log("Local notification scheduled successfully"),
    rejectSchedulingLocalNotification: (err) => console.error("Scheduling local notification failed:", err),
    requestCancellingLocalNotification: (data) => window.ReactNativeWebView.postMessage(JSON.stringify({ topic: "cancelling_local_notification", data })),
    resolveCancellingLocalNotification: () => console.log("Local notification cancelled successfully"),
    rejectCancellingLocalNotification: (err) => console.error("Cancelling local notification failed:", err),
    requestClearingAllLocalNotifications: () => window.ReactNativeWebView.postMessage(JSON.stringify({ topic: "clearing_all_local_notifications" })),
    resolveClearingAllLocalNotifications: () => console.log("All local notifications cleared successfully"),
    rejectClearingAllLocalNotifications: (err) => console.error("Clearing all local notifications failed:", err),
    requestTotpQrMigrationData: () => window.ReactNativeWebView.postMessage(JSON.stringify({ topic: "totp" })),
    resolveTotpQrMigrationData: (data) => console.log("TOTP QR Migration Data:", data),
    rejectTotpQrMigrationData: (err) => console.error("TOTP Data retrieval failed:", err),
    requestGoogleLogin: () => window.ReactNativeWebView.postMessage(JSON.stringify({ topic: "google_login" })),
    resolveGoogleLogin: (data) => console.log("Google login data received:", data),
    rejectGoogleLogin: (err) => console.error("Google login failed:", err),
    requestUploadToGoogleDrive: (data) => window.ReactNativeWebView.postMessage(JSON.stringify({ topic: "upload_to_google_drive", data })),
    resolveUploadToGoogleDrive: () => console.log("Google Drive upload successful"),
    rejectUploadToGoogleDrive: (err) => console.error("Google Drive upload failed:", err),
    requestRestoreGoogleDriveBackup: () => window.ReactNativeWebView.postMessage(JSON.stringify({ topic: "restore_google_drive_backup" })),
    resolveRestoreGoogleDriveBackup: (data) => console.log("Google Drive backup restored:", data),
    rejectRestoreGoogleDriveBackup: (err) => console.error("Google Drive restore failed:", err),
    requestGoogleAuthState: () => window.ReactNativeWebView.postMessage(JSON.stringify({ topic: "check_google_auth_state" })),
    resolveGoogleAuthState: (data) => console.log("Google Auth State:", data),
    rejectGoogleAuthState: (err) => console.error("Google Auth State check failed:", err),
    requestGoogleUserInfo: () => window.ReactNativeWebView.postMessage(JSON.stringify({ topic: "google_user_info" })),
    resolveGoogleUserInfo: (data) => console.log("Google User Info:", data),
    rejectGoogleUserInfo: (err) => console.error("Google User Info retrieval failed:", err)
    requestOpenUrl: (url) => window.ReactNativeWebView.postMessage(JSON.stringify({ topic: "open_url", data: { url } })),
    resolveOpenUrl: () => console.log("URL opened successfully"),
    rejectOpenUrl: (err) => console.error("Failed to open URL:", err)
  };`;<|MERGE_RESOLUTION|>--- conflicted
+++ resolved
@@ -38,12 +38,9 @@
   CLOSE_WEBVIEW_FROM_MICROAPP: "close_webview",
   NATIVE_LOG: "native_log",
   DEVICE_SAFE_AREA_INSETS: "device_safe_area_insets",
-<<<<<<< HEAD
   DELETE_LOCAL_DATA: "delete_local_data",
   OPEN_URL: "open_url",
-=======
   DEVICE_SCREEN_SIZE: "device_screen_size",
->>>>>>> 07743a04
 };
 
 // JavaScript code injected into the WebView to enable communication between
