{
  "name": "superapp-mobile",
  "main": "expo-router/entry",
  "version": "1.0.0",
  "scripts": {
    "start": "expo start",
    "android": "expo run:android",
    "ios": "expo run:ios",
    "web": "expo start --web",
    "test": "jest --watchAll",
    "lint": "eslint frontend --ext .js,.jsx,.ts,.tsx",
    "lint:fix": "eslint frontend --ext .js,.jsx,.ts,.tsx --fix",
    "lint:ci": "eslint frontend --ext .js,.jsx,.ts,.tsx --max-warnings=0",
    "write-firebase-files": "npx dotenv -e .env -- sh -c 'mkdir -p google-services && if [ -n \"$FIREBASE_IOS_PLIST_B64\" ]; then echo \"$FIREBASE_IOS_PLIST_B64\" | base64 --decode > google-services/GoogleService-Info.plist; fi; if [ -n \"$FIREBASE_ANDROID_JSON_B64\" ]; then echo \"$FIREBASE_ANDROID_JSON_B64\" | base64 --decode > google-services/google-services.json; fi'",
    "postinstall": "npm run write-firebase-files || true && npm install --prefix .."
  },
  "lint-staged": {
    "*.{js,jsx,ts,tsx}": "eslint --fix --max-warnings=0"
  },
  "jest": {
    "preset": "jest-expo"
  },
  "dependencies": {
    "@expo/vector-icons": "^14.0.2",
    "@react-native-async-storage/async-storage": "1.23.1",
    "@react-native-google-signin/google-signin": "^14.0.1",
    "@react-navigation/bottom-tabs": "^7.2.0",
    "@react-navigation/native": "^7.0.14",
    "@reduxjs/toolkit": "^2.5.1",
    "@wavemaker/react-native-app-auth-expo-plugin": "^1.0.0",
    "aes-js": "^3.1.2",
    "axios": "^1.9.0",
    "cheerio-without-node-native": "^0.20.2",
    "date-fns": "^4.1.0",
    "dayjs": "^1.11.13",
    "dotenv": "^17.2.1",
    "expo": "~52.0.31",
    "expo-application": "~6.0.2",
    "expo-asset": "~11.0.5",
    "expo-auth-session": "~6.0.3",
    "expo-av": "~15.0.2",
    "expo-blur": "~14.0.3",
<<<<<<< HEAD
    "expo-build-properties": "~0.13.3",
=======
    "expo-build-properties": "^1.0.8",
>>>>>>> bfa0293f
    "expo-camera": "~16.0.18",
    "expo-crypto": "~14.0.2",
    "expo-dev-client": "~5.0.20",
    "expo-font": "~13.0.4",
    "expo-haptics": "~14.0.1",
    "expo-image": "~2.0.5",
    "expo-linear-gradient": "~14.0.2",
    "expo-linking": "~7.0.5",
    "expo-router": "~4.0.17",
    "expo-screen-orientation": "~8.0.4",
    "expo-secure-store": "~14.0.1",
    "expo-splash-screen": "~0.29.24",
    "expo-status-bar": "~2.0.1",
    "expo-symbols": "~0.2.2",
    "expo-system-ui": "~4.0.8",
    "expo-web-browser": "~14.0.2",
    "fast-xml-parser": "^5.2.3",
    "jszip": "^3.10.1",
    "jwt-decode": "^4.0.0",
    "lottie-react-native": "^7.2.2",
    "qs": "^6.14.0",
    "react": "18.3.1",
    "react-dom": "18.3.1",
    "react-native": "0.76.7",
    "react-native-app-auth": "^8.0.3",
    "react-native-edge-to-edge": "^1.7.0",
    "react-native-linear-gradient": "^2.8.3",
    "react-native-paper": "^5.13.5",
    "react-native-prompt-android": "^1.1.0",
    "react-native-screens": "~4.4.0",
    "react-native-shimmer-placeholder": "^2.0.9",
    "react-native-svg": "^15.11.2",
    "react-native-video": "^6.13.0",
    "react-native-web": "~0.19.13",
    "react-native-webview": "13.12.5",
    "react-redux": "^9.2.0",
    "redux-persist": "^6.0.0",
    "redux-thunk": "^3.1.0"
  },
  "devDependencies": {
    "@babel/core": "^7.25.2",
    "@react-native-community/cli": "^18.0.0",
    "@types/aes-js": "^3.1.4",
    "@types/jest": "^29.5.12",
    "@types/qs": "^6.14.0",
    "@types/react": "~18.3.12",
    "@types/react-test-renderer": "^18.3.0",
<<<<<<< HEAD
    "dotenv": "^17.2.1",
    "dotenv-cli": "^10.0.0",
    "eslint": "^8.57.0",
    "eslint-config-expo": "~8.0.1",
    "expo-build-properties": "^0.14.8",
=======
    "eslint": "^8.57.0",
    "eslint-config-expo": "~8.0.1",
>>>>>>> bfa0293f
    "jest": "^29.2.1",
    "jest-expo": "~52.0.3",
    "lint-staged": "^16.1.5",
    "react-native-safe-area-context": "^5.3.0",
    "react-test-renderer": "18.3.1",
    "typescript": "^5.3.3"
  },
  "private": true
}<|MERGE_RESOLUTION|>--- conflicted
+++ resolved
@@ -40,11 +40,7 @@
     "expo-auth-session": "~6.0.3",
     "expo-av": "~15.0.2",
     "expo-blur": "~14.0.3",
-<<<<<<< HEAD
     "expo-build-properties": "~0.13.3",
-=======
-    "expo-build-properties": "^1.0.8",
->>>>>>> bfa0293f
     "expo-camera": "~16.0.18",
     "expo-crypto": "~14.0.2",
     "expo-dev-client": "~5.0.20",
@@ -92,16 +88,11 @@
     "@types/qs": "^6.14.0",
     "@types/react": "~18.3.12",
     "@types/react-test-renderer": "^18.3.0",
-<<<<<<< HEAD
     "dotenv": "^17.2.1",
     "dotenv-cli": "^10.0.0",
     "eslint": "^8.57.0",
     "eslint-config-expo": "~8.0.1",
     "expo-build-properties": "^0.14.8",
-=======
-    "eslint": "^8.57.0",
-    "eslint-config-expo": "~8.0.1",
->>>>>>> bfa0293f
     "jest": "^29.2.1",
     "jest-expo": "~52.0.3",
     "lint-staged": "^16.1.5",
