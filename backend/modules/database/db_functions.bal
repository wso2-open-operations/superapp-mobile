--- conflicted
+++ resolved
@@ -22,15 +22,11 @@
 #
 # + groups - User's groups
 # + return - Array of MicroApp IDs or an error
-<<<<<<< HEAD
-public isolated function getMicroAppIdsByGroups(string[] groups) returns string[]|error {
-    stream<MicroAppId, sql:Error?> appIdStream = databaseClient->query(getMicroAppIdsByGroupsQuery(groups));
-=======
 isolated function getMicroAppIdsByGroups(string[] groups) returns string[]|error {
     string[] effectiveGroups = groups;
     effectiveGroups.push(defaultMicroAppsGroup);
     stream<MicroAppId, sql:Error?> appIdStream = databaseClient->query(getMicroAppIdsByGroupsQuery(effectiveGroups));
->>>>>>> 379f1b72
+
     string[] appIds = check from MicroAppId microAppId in appIdStream
         select microAppId.appId;
 
